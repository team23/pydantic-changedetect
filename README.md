# Pydantic change detection

## Installation

Just use `pip install pydantic-changedetect` to install the library.

**Note:** `pydantic-changedetect` is compatible with `pydantic` versions `1.9`, `1.10` and even `2.x` (🥳) on
Python `3.8`, `3.9`, `3.10` and `3.11`. This is also ensured running all tests on all those versions
using `tox`.

## About

When working with database models it is pretty common to want to detect changes
to the model attributes. The `ChangeDetectionMixin` just provides this mechanism
to any pydantic models. Changes will be detected and stored after the model
was constructed.

Using the `ChangeDetectionMixin` the pydantic models are extended, so:
* `obj.model_changed_fields` contains a list of all changed fields
  - `obj.model_self_changed_fields` contains a list of all changed fields for the
    current object, ignoring all nested models.
  - `obj.model_changed_fields_recursive` contains a list of all changed fields and
    also include the named of the fields changed in nested models using a
    dotted field name syntax (like `nested.field`).
* `obj.model_original` will include the original values of all changed fields in
  a dict.
* `obj.model_has_changed` returns True if any field has changed.
* `obj.model_set_changed()` manually sets fields as changed.
  - `obj.model_set_changed("field_a", "field_b")` will set multiple fields as changed.
  - `obj.model_set_changed("field_a", original="old")` will set a single field as
    changed and also store its original value.
* `obj.model_reset_changed()` resets all changed fields.
* `obj.model_dump()` and `obj.model_dump_json()` accept an additional parameter
  `exclude_unchanged`, which - when set to True - will only export the
  changed fields.  
  **Note:** When using pydantic 1.x you need to use `obj.dict()` and `obj.json()`. Both
  also accept `exclude_unchanged`.
* `obj.model_restore_original()` will create a new instance of the model containing its
  original state.
* `obj.model_get_original_field_value("field_name")` will return the original value for
  just one field. It will call `model_restore_original()` on the current field value if
  the field is set to a `ChangeDetectionMixin` instance (or list/dict of those).
* `obj.model_mark_changed("marker_name")` and `obj.model_unmark_changed("marker_name")`
  allow to add arbitrary change markers. An instance with a marker will be seen as changed
  (`obj.model_has_changed == True`). Markers are stored in `obj.model_changed_markers`
  as a set.

### Example

```python
import pydantic
from pydantic_changedetect import ChangeDetectionMixin

class Something(ChangeDetectionMixin, pydantic.BaseModel):
    name: str


something = Something(name="something")
something.model_has_changed  # = False
something.model_changed_fields  # = set()
something.name = "something else"
something.model_has_changed  # = True
something.model_changed_fields  # = {"name"}

original = something.model_restore_original()
original.name  # = "something"
original.model_has_changed  # = False
```

### When will a change be detected

`pydantic-changedetect` will see changes when an attribute value is changes using an
attribute assignment like `something.name = "something else"` in the example above. Such
an assignment will be seen as a change unless the new value is the same and the type of
the value is `None` or of type `str`, `int`, `float`, `bool` or `decimal.Decimal`.

#### Restrictions

`ChangeDetectionMixin` currently cannot detect changes inside lists, dicts and
other structured objects. In those cases you are required to set the changed
state yourself using `model_set_changed()`. It is recommended to pass the original
value to `model_set_changed()` when you want to also keep track of the actual changes
compared to the original value. Be advised to `.copy()` the original value
as lists/dicts will always be changed in place.

<<<<<<< HEAD
Example:
=======
### Changed markers

You may also just mark the model as changed. This can be done using changed markers.
A change marker is just a string that is added as the marker, models with such an marker
will also be seen as changed. Changed markers also allow to mark models as changed when
related data was changed - for example to also update a parent object in the database
when some children were changed.

>>>>>>> bae67573
```python
import pydantic
from pydantic_changedetect import ChangeDetectionMixin

<<<<<<< HEAD
class TodoList(ChangeDetectionMixin, pydantic.BaseModel):
    items: list[str]


todos = TodoList(items=["release new version"])
original_items = todos.items.copy()
todos.items.append("create better docs")  # This change will NOT be seen yet
todos.model_has_changed  # = False
todos.model_set_changed("items", original=original_items)  # Mark field as changed
todos.model_has_changed  # = False
=======
class Something(ChangeDetectionMixin, pydantic.BaseModel):
    name: str


something = Something(name="something")
something.model_has_changed  # = False
something.model_mark_changed("mood")
something.model_has_changed  # = True
something.model_changed_markers  # {"mood"}
something.model_unmark_changed("mood")  # also will be reset on something.model_reset_changed()
something.model_has_changed  # = False
>>>>>>> bae67573
```

# Contributing

If you want to contribute to this project, feel free to just fork the project,
create a dev branch in your fork and then create a pull request (PR). If you
are unsure about whether your changes really suit the project please create an
issue first, to talk about this.<|MERGE_RESOLUTION|>--- conflicted
+++ resolved
@@ -83,9 +83,22 @@
 compared to the original value. Be advised to `.copy()` the original value
 as lists/dicts will always be changed in place.
 
-<<<<<<< HEAD
-Example:
-=======
+```python
+import pydantic
+from pydantic_changedetect import ChangeDetectionMixin
+
+class TodoList(ChangeDetectionMixin, pydantic.BaseModel):
+    items: list[str]
+
+
+todos = TodoList(items=["release new version"])
+original_items = todos.items.copy()
+todos.items.append("create better docs")  # This change will NOT be seen yet
+todos.model_has_changed  # = False
+todos.model_set_changed("items", original=original_items)  # Mark field as changed and store original value
+todos.model_has_changed  # = True
+```
+
 ### Changed markers
 
 You may also just mark the model as changed. This can be done using changed markers.
@@ -94,25 +107,12 @@
 related data was changed - for example to also update a parent object in the database
 when some children were changed.
 
->>>>>>> bae67573
 ```python
 import pydantic
 from pydantic_changedetect import ChangeDetectionMixin
 
-<<<<<<< HEAD
-class TodoList(ChangeDetectionMixin, pydantic.BaseModel):
-    items: list[str]
-
-
-todos = TodoList(items=["release new version"])
-original_items = todos.items.copy()
-todos.items.append("create better docs")  # This change will NOT be seen yet
-todos.model_has_changed  # = False
-todos.model_set_changed("items", original=original_items)  # Mark field as changed
-todos.model_has_changed  # = False
-=======
 class Something(ChangeDetectionMixin, pydantic.BaseModel):
-    name: str
+  name: str
 
 
 something = Something(name="something")
@@ -122,7 +122,6 @@
 something.model_changed_markers  # {"mood"}
 something.model_unmark_changed("mood")  # also will be reset on something.model_reset_changed()
 something.model_has_changed  # = False
->>>>>>> bae67573
 ```
 
 # Contributing
