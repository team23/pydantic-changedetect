--- conflicted
+++ resolved
@@ -35,18 +35,15 @@
   changed fields.  
   **Note:** When using pydantic 1.x you need to use `obj.dict()` and `obj.json()`. Both
   also accept `exclude_unchanged`.
-<<<<<<< HEAD
-* `obj.model_mark_changed("marker_name")` and `obj.model_unmark_changed("marker_name")`
-  allow to add arbitrary change markers. An instance with a marker will be seen as changed
-  (`obj.model_has_changed == True`). Markers are stored in `obj.model_changed_markers`
-  as a set.
-=======
 * `obj.model_restore_original()` will create a new instance of the model containing its
   original state.
 * `obj.model_get_original_field_value("field_name")` will return the original value for
   just one field. It will call `model_restore_original()` on the current field value if
   the field is set to a `ChangeDetectionMixin` instance (or list/dict of those).
->>>>>>> 463c551e
+* `obj.model_mark_changed("marker_name")` and `obj.model_unmark_changed("marker_name")`
+  allow to add arbitrary change markers. An instance with a marker will be seen as changed
+  (`obj.model_has_changed == True`). Markers are stored in `obj.model_changed_markers`
+  as a set.
 
 ### Example
 
