import pickle
from typing import Any, Dict, List, Optional, Tuple, Union

import pydantic
import pytest

from pydantic_changedetect import ChangeDetectionMixin
from pydantic_changedetect._compat import PYDANTIC_V1, PYDANTIC_V2


class Something(ChangeDetectionMixin, pydantic.BaseModel):
    id: int


class Unsupported(pydantic.BaseModel):
    id: int


class Nested(ChangeDetectionMixin, pydantic.BaseModel):
    sub: Something


class NestedList(ChangeDetectionMixin, pydantic.BaseModel):
    sub: List[Something]


class NestedTuple(ChangeDetectionMixin, pydantic.BaseModel):
    sub: Tuple[Something, ...]


class NestedDict(ChangeDetectionMixin, pydantic.BaseModel):
    sub: Dict[str, Something]


class NestedUnsupported(ChangeDetectionMixin, pydantic.BaseModel):
    sub: Union[Unsupported, Something]


class SomethingWithBrokenPickleState(Something):
    def __getstate__(self) -> Dict[str, Any]:
        # Skip adding changed state in ChangedDetectionMixin.__getstate__
        return super(ChangeDetectionMixin, self).__getstate__()


def test_initial_state():
    obj = Something(id=1)

    assert not obj.model_has_changed
    assert obj.model_original == {}
    assert obj.model_changed_fields == set()


def test_changed_state():
    obj = Something(id=1)

    obj.id = 2

    assert obj.model_has_changed
    assert obj.model_original == {"id": 1}
    assert obj.model_changed_fields == {"id"}


def test_set_changed_state():
    obj = Something(id=1)

    obj.model_set_changed("id")

    assert obj.model_has_changed
    assert obj.model_original == {"id": 1}
    assert obj.model_changed_fields == {"id"}


def test_set_changed_state_with_fixed_original():
    obj = Something(id=1)

    obj.model_set_changed("id", original=7)

    assert obj.model_has_changed
    assert obj.model_original == {"id": 7}
    assert obj.model_changed_fields == {"id"}


def test_set_changed_will_disallow_invalid_parameters():
    obj = Something(id=1)

    with pytest.raises(RuntimeError):
        obj.model_set_changed("id", "id", original=7)  # type: ignore


def test_set_changed_will_disallow_invalid_field_names():
    obj = Something(id=1)

    with pytest.raises(AttributeError):
        obj.model_set_changed("invalid_field_name")


@pytest.mark.skipif(PYDANTIC_V1, reason="pydantic v1 does not support model_copy()")
def test_copy_keeps_state():
    obj = Something(id=1)

    assert not obj.model_copy().model_has_changed
    assert obj.model_copy().model_changed_fields == set()

    obj.id = 2

    assert obj.model_copy().model_has_changed
    assert obj.model_copy().model_changed_fields == {"id"}


# Test on pydantic v2, too - pydantic has a compatibility layer for this
def test_copy_keeps_state_with_v1_api():
    obj = Something(id=1)

    with pytest.warns(DeprecationWarning):
        assert not obj.copy().model_has_changed
    with pytest.warns(DeprecationWarning):
        assert obj.copy().model_changed_fields == set()

    obj.id = 2

    with pytest.warns(DeprecationWarning):
        assert obj.copy().model_has_changed
    with pytest.warns(DeprecationWarning):
        assert obj.copy().model_changed_fields == {"id"}


@pytest.mark.skipif(PYDANTIC_V1, reason="pydantic v1 does not support model_dump()")
def test_export_as_dict():
    obj = Something(id=1)

    assert obj.model_dump() == {"id": 1}
    assert obj.model_dump(exclude_unchanged=True) == {}

    obj.id = 2

    assert obj.model_dump(exclude_unchanged=True) == {"id": 2}


@pytest.mark.skipif(PYDANTIC_V1, reason="pydantic v1 does not trigger warnings")
def test_export_as_dict_with_v1_api_on_v2():
    obj = Something(id=1)

    with pytest.warns(DeprecationWarning):
        assert obj.dict() == {"id": 1}
    with pytest.warns(DeprecationWarning):
        assert obj.dict(exclude_unchanged=True) == {}

    obj.id = 2

    with pytest.warns(DeprecationWarning):
        assert obj.dict(exclude_unchanged=True) == {"id": 2}


@pytest.mark.skipif(PYDANTIC_V2, reason="pydantic v2 does trigger warnings")
def test_export_as_dict_with_v1_api():
    obj = Something(id=1)

    assert obj.dict() == {"id": 1}
    assert obj.dict(exclude_unchanged=True) == {}

    obj.id = 2

    assert obj.dict(exclude_unchanged=True) == {"id": 2}


@pytest.mark.skipif(PYDANTIC_V1, reason="pydantic v1 does not support model_dump_json()")
def test_export_as_json():
    obj = Something(id=1)

    assert obj.model_dump_json() == '{"id":1}'
    assert obj.model_dump_json(exclude_unchanged=True) == '{}'

    obj.id = 2

    assert obj.model_dump_json(exclude_unchanged=True) == '{"id":2}'


@pytest.mark.skipif(PYDANTIC_V1, reason="pydantic v1 does have a slightly different result")
def test_export_as_json_with_v1_api_on_v2():
    obj = Something(id=1)

    with pytest.warns(DeprecationWarning):
        assert obj.json() == '{"id":1}'
    with pytest.warns(DeprecationWarning):
        assert obj.json(exclude_unchanged=True) == '{}'

    obj.id = 2

    with pytest.warns(DeprecationWarning):
        assert obj.json(exclude_unchanged=True) == '{"id":2}'


@pytest.mark.skipif(PYDANTIC_V2, reason="pydantic v2 does have a slightly different result")
def test_export_as_json_with_v1_api():
    obj = Something(id=1)

    assert obj.json() == '{"id": 1}'
    assert obj.json(exclude_unchanged=True) == '{}'

    obj.id = 2

    assert obj.json(exclude_unchanged=True) == '{"id": 2}'


@pytest.mark.skipif(PYDANTIC_V1, reason="pydantic v1 does not support model_dump_json()")
def test_export_include_is_intersect():
    something = Something(id=1)

    assert something.model_dump(exclude_unchanged=True, include={'name'}) == {}

    something.id = 2

    assert something.model_dump(exclude_unchanged=True, include=set()) == {}
    assert something.model_dump(exclude_unchanged=True, include={'id'}) == {"id": 2}


@pytest.mark.skipif(PYDANTIC_V1, reason="pydantic v1 does not trigger warnings")
def test_export_include_is_intersect_with_v1_api_on_v2():
    something = Something(id=1)

    with pytest.warns(DeprecationWarning):
        assert something.dict(exclude_unchanged=True, include={'name'}) == {}

    something.id = 2

    with pytest.warns(DeprecationWarning):
        assert something.dict(exclude_unchanged=True, include=set()) == {}
    with pytest.warns(DeprecationWarning):
        assert something.dict(exclude_unchanged=True, include={'id'}) == {"id": 2}


@pytest.mark.skipif(PYDANTIC_V2, reason="pydantic v2 does trigger warnings")
def test_export_include_is_intersect_with_v1_api():
    something = Something(id=1)

    assert something.dict(exclude_unchanged=True, include={'name'}) == {}

    something.id = 2

    assert something.dict(exclude_unchanged=True, include=set()) == {}
    assert something.dict(exclude_unchanged=True, include={'id'}) == {"id": 2}


@pytest.mark.skipif(PYDANTIC_V1, reason="pydantic v1 does not support model_dump_json()")
def test_changed_base_is_resetable():
    something = Something(id=1)
    something.id = 2

    assert something.model_dump(exclude_unchanged=True) == {"id": 2}

    something.model_reset_changed()

    assert something.model_dump(exclude_unchanged=True) == {}


@pytest.mark.skipif(PYDANTIC_V1, reason="pydantic v1 does not trigger warnings")
def test_changed_base_is_resetable_with_v1_api_on_v2():
    something = Something(id=1)
    something.id = 2

    with pytest.warns(DeprecationWarning):
        assert something.dict(exclude_unchanged=True) == {"id": 2}

    something.model_reset_changed()

    with pytest.warns(DeprecationWarning):
        assert something.dict(exclude_unchanged=True) == {}


@pytest.mark.skipif(PYDANTIC_V2, reason="pydantic v2 does trigger warnings")
def test_changed_base_is_resetable_with_v1_api():
    something = Something(id=1)
    something.id = 2

    assert something.dict(exclude_unchanged=True) == {"id": 2}

    something.model_reset_changed()

    assert something.dict(exclude_unchanged=True) == {}


def test_pickle_keeps_state():
    obj = Something(id=1)

    assert not pickle.loads(pickle.dumps(obj)).model_has_changed  # noqa: S301
    assert pickle.loads(pickle.dumps(obj)).model_changed_fields == set()  # noqa: S301

    obj.id = 2

    assert pickle.loads(pickle.dumps(obj)).model_has_changed  # noqa: S301
    assert pickle.loads(pickle.dumps(obj)).model_changed_fields == {"id"}  # noqa: S301


def test_pickle_even_works_when_changed_state_is_missing():
    obj = SomethingWithBrokenPickleState(id=1)
    obj.id = 2

    # Now we cannot use the changed state, but nothing fails
    assert not pickle.loads(pickle.dumps(obj)).model_has_changed  # noqa: S301
    assert pickle.loads(pickle.dumps(obj)).model_changed_fields == set()  # noqa: S301


def test_stores_original():
    something = Something(id=1)

    assert something.model_original == {}

    something.id = 2

    assert something.model_original == {"id": 1}


def test_nested_changed_state():
    parent = Nested(sub=Something(id=1))

    parent.sub.id = 2

    assert parent.model_has_changed
    assert "sub" not in parent.model_original
    assert parent.model_self_changed_fields == set()
    assert parent.model_changed_fields == {"sub"}
    assert parent.model_changed_fields_recursive == {"sub", "sub.id"}

    assert parent.sub.model_has_changed
    assert "id" in parent.sub.model_original
    assert parent.sub.model_original == {"id": 1}
    assert parent.model_self_changed_fields == set()
    assert parent.sub.model_changed_fields == {"id"}
    assert parent.sub.model_changed_fields_recursive == {"id"}


@pytest.mark.parametrize(
    ("parent_class", "list_type"), [
        (NestedList, list),
        (NestedTuple, tuple),
    ],
)
def test_nested_list(parent_class, list_type):
    something = Something(id=1)
    parent = parent_class(sub=list_type([something]))

    # Nothing changed so far
    assert something.model_has_changed is False
    assert parent.model_has_changed is False

    # Change something inside parent
    parent.sub[0].id = 2
    assert parent.sub[0].model_has_changed is True
    assert parent.model_has_changed is True
    assert parent.model_self_changed_fields == set()
    assert parent.model_changed_fields == {'sub'}
    assert parent.model_changed_fields_recursive == {'sub', 'sub.0', 'sub.0.id'}


def test_nested_dict():
    something = Something(id=1)
    parent = NestedDict(sub={"something": something})

    # Nothing changed so far
    assert something.model_has_changed is False
    assert parent.model_has_changed is False

    # Change something inside parent
    parent.sub["something"].id = 2
    assert parent.sub["something"].model_has_changed is True
    assert parent.model_has_changed is True
    assert parent.model_self_changed_fields == set()
    assert parent.model_changed_fields == {'sub'}
    assert parent.model_changed_fields_recursive == {'sub', 'sub.something', 'sub.something.id'}


def test_nested_unsupported():
    unsupported = Unsupported(id=1)
    parent = NestedUnsupported(sub=unsupported)

    # Nothing changed so far
    assert parent.model_has_changed is False

    # Change unsupported inside parent
    parent.sub.id = 2
    assert parent.model_has_changed is False  # we cannot detect this
    assert parent.model_self_changed_fields == set()
    assert parent.model_changed_fields == set()
    assert parent.model_changed_fields_recursive == set()


def test_use_private_attributes_works():
    class SomethingPrivate(Something):
        _private: Optional[int] = pydantic.PrivateAttr(None)

    something = SomethingPrivate(id=1)

    assert something.model_has_changed is False

    something._private = 1

    assert something.model_has_changed is False


@pytest.mark.skipif(PYDANTIC_V1, reason="pydantic v1 does not support model_construct()")
def test_model_construct_works():
    something = Something.model_construct(id=1)

    assert something.model_has_changed is False

    something.id = 2

    assert something.model_has_changed is True


@pytest.mark.skipif(PYDANTIC_V1, reason="pydantic v1 does not trigger warnings")
def test_construct_works_on_v2():
    with pytest.warns(DeprecationWarning):
        something = Something.construct(id=1)

    assert something.model_has_changed is False

    something.id = 2

    assert something.model_has_changed is True


@pytest.mark.skipif(PYDANTIC_V2, reason="pydantic v2 does trigger warnings")
def test_construct_works_on_v1():
    something = Something.construct(id=1)

    assert something.model_has_changed is False

    something.id = 2

    assert something.model_has_changed is True


def test_compatibility_methods_work():
    something = Something(id=1)

    with pytest.warns(DeprecationWarning):
        assert something.has_changed is False
    with pytest.warns(DeprecationWarning):
        assert not something.__self_changed_fields__
    with pytest.warns(DeprecationWarning):
        assert not something.__changed_fields__
    with pytest.warns(DeprecationWarning):
        assert not something.__changed_fields_recursive__
    with pytest.warns(DeprecationWarning):
        assert something.__original__ == {}

    something.id = 2

    with pytest.warns(DeprecationWarning):
        assert something.has_changed is True
    with pytest.warns(DeprecationWarning):
        assert something.__self_changed_fields__ == {"id"}
    with pytest.warns(DeprecationWarning):
        assert something.__changed_fields__ == {"id"}
    with pytest.warns(DeprecationWarning):
        assert something.__changed_fields_recursive__ == {"id"}
    with pytest.warns(DeprecationWarning):
        assert something.__original__ == {"id": 1}

    with pytest.warns(DeprecationWarning):
        something.reset_changed()

    with pytest.warns(DeprecationWarning):
        assert something.has_changed is False
    with pytest.warns(DeprecationWarning):
        assert not something.__self_changed_fields__
    with pytest.warns(DeprecationWarning):
        assert not something.__changed_fields__
    with pytest.warns(DeprecationWarning):
        assert not something.__changed_fields_recursive__
    with pytest.warns(DeprecationWarning):
        assert something.__original__ == {}

    with pytest.warns(DeprecationWarning):
        something.set_changed("id", original=1)

    with pytest.warns(DeprecationWarning):
        assert something.has_changed is True
    with pytest.warns(DeprecationWarning):
        assert something.__self_changed_fields__ == {"id"}
    with pytest.warns(DeprecationWarning):
        assert something.__changed_fields__ == {"id"}
    with pytest.warns(DeprecationWarning):
        assert something.__changed_fields_recursive__ == {"id"}
    with pytest.warns(DeprecationWarning):
        assert something.__original__ == {"id": 1}


<<<<<<< HEAD
# Changed markers


def test_changed_markers_can_be_set():
    something = Something(id=1)

    something.model_mark_changed("test")
    assert "test" in something.model_changed_markers
    assert something.model_has_changed_marker("test")


def test_changed_markers_can_be_unset():
    something = Something(id=1)

    something.model_mark_changed("test")
    assert something.model_has_changed_marker("test")

    something.model_unmark_changed("test")
    assert not something.model_has_changed_marker("test")


def test_changed_markers_will_be_also_reset():
    something = Something(id=1)

    something.model_mark_changed("test")
    assert something.model_has_changed_marker("test")

    something.model_reset_changed()
    assert not something.model_has_changed_marker("test")


def test_model_is_changed_if_marker_or_change_exists():
    something = Something(id=1)

    assert not something.model_has_changed
    something.model_mark_changed("test")
    assert something.model_has_changed
    something.model_reset_changed()

    assert not something.model_has_changed
    something.model_set_changed("id")
    assert something.model_has_changed
    something.model_reset_changed()

    assert not something.model_has_changed
    something.model_set_changed("id")
    something.model_mark_changed("test")
    assert something.model_has_changed
    something.model_reset_changed()
=======
# Model restore


def test_restore_original():
    something = Something(id=1)

    something.id = 2
    assert something.model_has_changed is True

    old_something = something.model_restore_original()

    assert something is not old_something
    assert something.id == 2
    assert old_something.id == 1


def test_restore_original_nested():
    something = Something(id=1)
    nested = Nested(sub=something)

    nested.sub.id = 2
    assert nested.sub.model_has_changed is True
    assert nested.model_has_changed is True

    old_nested = nested.model_restore_original()

    assert nested.sub.id == 2
    assert old_nested.sub.id == 1


def test_restore_original_nested_assignment():
    something = Something(id=1)
    nested = Nested(sub=something)

    nested.sub = Something(id=2)
    assert nested.sub.model_has_changed is False
    assert nested.model_has_changed is True

    old_nested = nested.model_restore_original()

    assert nested.sub.id == 2
    assert old_nested.sub.id == 1


def test_restore_original_nested_list():
    something = Something(id=1)
    nested = NestedList(sub=[something])

    nested.sub[0].id = 2
    assert nested.sub[0].model_has_changed is True
    assert nested.model_has_changed is True

    old_nested = nested.model_restore_original()

    assert nested.sub[0].id == 2
    assert old_nested.sub[0].id == 1


def test_restore_original_nested_dict():
    something = Something(id=1)
    nested = NestedDict(sub={"test": something})

    nested.sub["test"].id = 2
    assert nested.sub["test"].model_has_changed is True
    assert nested.model_has_changed is True

    old_nested = nested.model_restore_original()

    assert nested.sub["test"].id == 2
    assert old_nested.sub["test"].id == 1


def test_restore_field_value():
    something = Something(id=1)

    something.id = 2
    assert something.model_has_changed is True
    assert something.model_get_original_field_value("id") == 1


def test_restore_field_value_checks_field_availability():
    something = Something(id=1)

    with pytest.raises(AttributeError):
        something.model_get_original_field_value("invalid_field")


def test_restore_field_value_nested():
    something = Something(id=1)
    nested = Nested(sub=something)

    nested.sub.id = 2
    assert nested.model_has_changed is True
    assert nested.model_get_original_field_value("sub") == Something(id=1)
>>>>>>> 463c551e
<|MERGE_RESOLUTION|>--- conflicted
+++ resolved
@@ -487,7 +487,102 @@
         assert something.__original__ == {"id": 1}
 
 
-<<<<<<< HEAD
+# Restore model/value state
+
+
+def test_restore_original():
+    something = Something(id=1)
+
+    something.id = 2
+    assert something.model_has_changed is True
+
+    old_something = something.model_restore_original()
+
+    assert something is not old_something
+    assert something.id == 2
+    assert old_something.id == 1
+
+
+def test_restore_original_nested():
+    something = Something(id=1)
+    nested = Nested(sub=something)
+
+    nested.sub.id = 2
+    assert nested.sub.model_has_changed is True
+    assert nested.model_has_changed is True
+
+    old_nested = nested.model_restore_original()
+
+    assert nested.sub.id == 2
+    assert old_nested.sub.id == 1
+
+
+def test_restore_original_nested_assignment():
+    something = Something(id=1)
+    nested = Nested(sub=something)
+
+    nested.sub = Something(id=2)
+    assert nested.sub.model_has_changed is False
+    assert nested.model_has_changed is True
+
+    old_nested = nested.model_restore_original()
+
+    assert nested.sub.id == 2
+    assert old_nested.sub.id == 1
+
+
+def test_restore_original_nested_list():
+    something = Something(id=1)
+    nested = NestedList(sub=[something])
+
+    nested.sub[0].id = 2
+    assert nested.sub[0].model_has_changed is True
+    assert nested.model_has_changed is True
+
+    old_nested = nested.model_restore_original()
+
+    assert nested.sub[0].id == 2
+    assert old_nested.sub[0].id == 1
+
+
+def test_restore_original_nested_dict():
+    something = Something(id=1)
+    nested = NestedDict(sub={"test": something})
+
+    nested.sub["test"].id = 2
+    assert nested.sub["test"].model_has_changed is True
+    assert nested.model_has_changed is True
+
+    old_nested = nested.model_restore_original()
+
+    assert nested.sub["test"].id == 2
+    assert old_nested.sub["test"].id == 1
+
+
+def test_restore_field_value():
+    something = Something(id=1)
+
+    something.id = 2
+    assert something.model_has_changed is True
+    assert something.model_get_original_field_value("id") == 1
+
+
+def test_restore_field_value_checks_field_availability():
+    something = Something(id=1)
+
+    with pytest.raises(AttributeError):
+        something.model_get_original_field_value("invalid_field")
+
+
+def test_restore_field_value_nested():
+    something = Something(id=1)
+    nested = Nested(sub=something)
+
+    nested.sub.id = 2
+    assert nested.model_has_changed is True
+    assert nested.model_get_original_field_value("sub") == Something(id=1)
+
+
 # Changed markers
 
 
@@ -536,100 +631,4 @@
     something.model_set_changed("id")
     something.model_mark_changed("test")
     assert something.model_has_changed
-    something.model_reset_changed()
-=======
-# Model restore
-
-
-def test_restore_original():
-    something = Something(id=1)
-
-    something.id = 2
-    assert something.model_has_changed is True
-
-    old_something = something.model_restore_original()
-
-    assert something is not old_something
-    assert something.id == 2
-    assert old_something.id == 1
-
-
-def test_restore_original_nested():
-    something = Something(id=1)
-    nested = Nested(sub=something)
-
-    nested.sub.id = 2
-    assert nested.sub.model_has_changed is True
-    assert nested.model_has_changed is True
-
-    old_nested = nested.model_restore_original()
-
-    assert nested.sub.id == 2
-    assert old_nested.sub.id == 1
-
-
-def test_restore_original_nested_assignment():
-    something = Something(id=1)
-    nested = Nested(sub=something)
-
-    nested.sub = Something(id=2)
-    assert nested.sub.model_has_changed is False
-    assert nested.model_has_changed is True
-
-    old_nested = nested.model_restore_original()
-
-    assert nested.sub.id == 2
-    assert old_nested.sub.id == 1
-
-
-def test_restore_original_nested_list():
-    something = Something(id=1)
-    nested = NestedList(sub=[something])
-
-    nested.sub[0].id = 2
-    assert nested.sub[0].model_has_changed is True
-    assert nested.model_has_changed is True
-
-    old_nested = nested.model_restore_original()
-
-    assert nested.sub[0].id == 2
-    assert old_nested.sub[0].id == 1
-
-
-def test_restore_original_nested_dict():
-    something = Something(id=1)
-    nested = NestedDict(sub={"test": something})
-
-    nested.sub["test"].id = 2
-    assert nested.sub["test"].model_has_changed is True
-    assert nested.model_has_changed is True
-
-    old_nested = nested.model_restore_original()
-
-    assert nested.sub["test"].id == 2
-    assert old_nested.sub["test"].id == 1
-
-
-def test_restore_field_value():
-    something = Something(id=1)
-
-    something.id = 2
-    assert something.model_has_changed is True
-    assert something.model_get_original_field_value("id") == 1
-
-
-def test_restore_field_value_checks_field_availability():
-    something = Something(id=1)
-
-    with pytest.raises(AttributeError):
-        something.model_get_original_field_value("invalid_field")
-
-
-def test_restore_field_value_nested():
-    something = Something(id=1)
-    nested = Nested(sub=something)
-
-    nested.sub.id = 2
-    assert nested.model_has_changed is True
-    assert nested.model_get_original_field_value("sub") == Something(id=1)
->>>>>>> 463c551e
+    something.model_reset_changed()