import warnings
from typing import (
    TYPE_CHECKING,
    Any,
    Callable,
    Dict,
    Literal,
    Optional,
    Set,
    Type,
    TypeVar,
    Union,
    cast,
    no_type_check,
    overload,
)

import pydantic

from ._compat import PYDANTIC_V1, PYDANTIC_V2, PydanticCompat
from .utils import is_pydantic_change_detect_annotation

if TYPE_CHECKING:  # pragma: no cover
    from pydantic.typing import AbstractSetIntStr, MappingIntStrAny
    if PYDANTIC_V1:
        from pydantic.typing import DictStrAny, SetStr
    if PYDANTIC_V2:
        from pydantic.main import IncEx

    Model = TypeVar("Model", bound="ChangeDetectionMixin")

NO_VALUE = object()


class ChangeDetectionMixin(pydantic.BaseModel):
    """
    Utility mixin to allow pydantic models to detect changes to fields.

    Example:
        ```python
        class Something(ChangeDetectionMixin, pydantic.BaseModel):
            name: str

        something = Something(name="Alice")
        something.model_has_changed  # False
        something.model_changed_fields  # empty
        something.name = "Bob"
        something.model_has_changed  # True
        something.model_changed_fields  # {"name"}
        something.model_self_changed_fields  # {"name": "Alice"}
        ```
    """

    if TYPE_CHECKING:  # pragma: no cover
        model_original: Dict[str, Any]
        model_self_changed_fields: Set[str]
        model_changed_markers: set[str]

    __slots__ = ("model_original", "model_self_changed_fields", "model_changed_markers")

    def __init__(self, **kwargs: Any) -> None:
        super().__init__(**kwargs)
        self.model_reset_changed()

    def model_reset_changed(self) -> None:
        """
        Reset the changed state, this will clear model_self_changed_fields, model_original
        and remove all changed markers.
        """

        object.__setattr__(self, "model_original", {})
        object.__setattr__(self, "model_self_changed_fields", set())
        object.__setattr__(self, "model_changed_markers", set())

    @property
    def model_changed_fields(self) -> Set[str]:
        """Return list of all changed fields, submodels are considered as one field"""

        self_compat = PydanticCompat(self)

        changed_fields = self.model_self_changed_fields.copy()
        for field_name, model_field in self_compat.model_fields.items():
            field_value = self.__dict__[field_name]

            # Value is a ChangeDetectionMixin instance itself
            if (
                isinstance(field_value, ChangeDetectionMixin)
                and field_value.model_has_changed
            ):
                changed_fields.add(field_name)

            # Field contains ChangeDetectionMixin's, but inside list/dict structure
            elif (
                field_value
                and is_pydantic_change_detect_annotation(
                    self_compat.get_model_field_info_annotation(model_field),
                )
            ):
                # Collect all possible values
                if isinstance(field_value, (list, tuple)):
                    field_value_list = field_value
                elif isinstance(field_value, dict):
                    field_value_list = list(field_value.values())
                else:  # pragma: no cover
                    # Continue on unsupported type
                    # (should be already filtered by is_pydantic_change_detect_annotation)
                    continue

                # Check if any of the values has changed
                for inner_field_value in field_value_list:
                    if (
                        isinstance(inner_field_value, ChangeDetectionMixin)
                        and inner_field_value.model_has_changed
                    ):
                        changed_fields.add(field_name)
                        break

        return changed_fields

    @property
    def model_changed_fields_recursive(self) -> Set[str]:
        """Return a list of all changed fields recursive using dotted syntax"""

        self_compat = PydanticCompat(self)

        changed_fields = self.model_self_changed_fields.copy()
        for field_name, model_field in self_compat.model_fields.items():
            field_value = self.__dict__[field_name]

            # Value is a ChangeDetectionMixin instance itself
            if (
                    isinstance(field_value, ChangeDetectionMixin)
                    and field_value.model_has_changed
            ):
                changed_fields.add(field_name)
                for changed_field in field_value.model_changed_fields_recursive:
                    changed_fields.add(f"{field_name}.{changed_field}")

            # Field contains ChangeDetectionMixin's, but inside list/dict structure
            elif (
                field_value
                and is_pydantic_change_detect_annotation(
                    self_compat.get_model_field_info_annotation(model_field),
                )
            ):
                # Collect all possible values
                if isinstance(field_value, (list, tuple)):
                    field_value_list = list(enumerate(field_value))
                elif isinstance(field_value, dict):
                    field_value_list = list(field_value.items())
                else:  # pragma: no cover
                    # Continue on unsupported type
                    # (should be already filtered by is_pydantic_change_detect_annotation)
                    continue

                # Check if any of the values has changed
                for inner_field_index, inner_field_value in field_value_list:
                    if (
                        isinstance(inner_field_value, ChangeDetectionMixin)
                        and inner_field_value.model_has_changed
                    ):
                        for changed_field in inner_field_value.model_changed_fields_recursive:
                            changed_fields.add(f"{field_name}.{inner_field_index}.{changed_field}")
                        changed_fields.add(f"{field_name}.{inner_field_index}")
                        changed_fields.add(f"{field_name}")

        return changed_fields

    @property
    def model_has_changed(self) -> bool:
        """Return True, when some field was changed or some changed marker is set."""

        if self.model_self_changed_fields or self.model_changed_markers:
            return True

        return bool(self.model_changed_fields)

    @overload
    def model_set_changed(self, *fields: str) -> None: ...

    @overload
    def model_set_changed(self, field: str, /, *, original: Any = NO_VALUE) -> None: ...

    def model_set_changed(self, *fields: str, original: Any = NO_VALUE) -> None:
        """
        Set fields as changed.

        Optionally provide an original value for the field.
        """

        self_compat = PydanticCompat(self)

        # Ensure we have a valid call
        if original is not NO_VALUE and len(fields) > 1:
            raise RuntimeError(
                "Original value can only be used when only "
                "changing one field.",
            )

        # Ensure all fields exists
        for name in fields:
            if name not in self_compat.model_fields:
                raise AttributeError(f"Field {name} not available in this model")

        # Mark fields as changed
        for name in fields:
            if original is NO_VALUE:
                self.model_original[name] = self.__dict__[name]
            else:
                self.model_original[name] = original
            self.model_self_changed_fields.add(name)

    @no_type_check
    def __setattr__(self, name, value) -> None:  # noqa: ANN001
        self_compat = PydanticCompat(self)

        # Private attributes need not to be handled
        if (
            self.__private_attributes__  # may be None
            and name in self.__private_attributes__
        ):
            super().__setattr__(name, value)
            return

        # Store changed data
        if name in self_compat.model_fields and name not in self.model_original:
            self.model_original[name] = self.__dict__[name]
        super().__setattr__(name, value)
        self.model_self_changed_fields.add(name)

    def __getstate__(self) -> Dict[str, Any]:
        state = super().__getstate__()
        state["model_original"] = self.model_original.copy()
        state["model_self_changed_fields"] = self.model_self_changed_fields.copy()
        state["model_changed_markers"] = self.model_changed_markers.copy()
        return state

    def __setstate__(self, state: Dict[str, Any]) -> None:
        super().__setstate__(state)
        if "model_original" in state:
            object.__setattr__(self, "model_original", state["model_original"])
        else:
            object.__setattr__(self, "model_original", {})
        if "model_self_changed_fields" in state:
            object.__setattr__(self, "model_self_changed_fields", state["model_self_changed_fields"])
        else:
            object.__setattr__(self, "model_self_changed_fields", set())
        if "model_changed_markers" in state:
            object.__setattr__(self, "model_changed_markers", state["model_changed_markers"])
        else:
            object.__setattr__(self, "model_changed_markers", set())

    def _get_changed_export_includes(
        self,
        exclude_unchanged: bool,
        **kwargs: Any,
    ) -> Dict[str, Any]:
        """
        Return updated kwargs for json()/dict(), so only changed fields
        get exported when exclude_unchanged=True
        """

        if exclude_unchanged:
            changed_fields = self.model_changed_fields
            if "include" in kwargs and kwargs["include"] is not None:
                kwargs["include"] = {  # calculate intersect
                    i
                    for i
                    in kwargs["include"]
                    if i in changed_fields
                }
            else:
                kwargs["include"] = set(changed_fields)
        return kwargs

<<<<<<< HEAD
    # Changed markers

    def model_mark_changed(self, marker: str) -> None:
        """
        Add marker for something being changed.

        Markers can be used to keep information about things being changed outside
        the model scope, but related to the model itself. This could for example
        be a marker for related objects being added/updated/removed.
        """

        self.model_changed_markers.add(marker)

    def model_unmark_changed(self, marker: str) -> None:
        """Remove one changed marker."""

        self.model_changed_markers.discard(marker)

    def model_has_changed_marker(
        self,
        marker: str,
    ) -> bool:
        """Check whether one changed marker is set."""

        return marker in self.model_changed_markers
=======
    @classmethod
    def model_restore_value(cls, value: Any, /) -> Any:
        """
        Restore original state of value if it contains any ChangeDetectionMixin
        instances.

        Contain might be:
        * value is a list containing such instances
        * value is a dict containing such instances
        * value is a ChangeDetectionMixin instance itself
        """

        if isinstance(value, list):
            return [
                cls.model_restore_value(v)
                for v
                in value
            ]
        elif isinstance(value, dict):
            return {
                k: cls.model_restore_value(v)
                for k, v
                in value.items()
            }
        elif (
            isinstance(value, ChangeDetectionMixin)
            and value.model_has_changed
        ):
            return value.model_restore_original()
        else:
            return value

    def model_restore_original(
        self: "Model",
    ) -> "Model":
        """Restore original state of a ChangeDetectionMixin object."""

        restored_values = {}
        for key, value in self.__dict__.items():
            restored_values[key] = self.model_restore_value(value)

        return self.__class__(
            **{
                **restored_values,
                **self.model_original,
            },
        )

    def model_get_original_field_value(self, field_name: str, /) -> Any:
        """Return original value for a field."""

        self_compat = PydanticCompat(self)

        if field_name not in self_compat.model_fields:
            raise AttributeError(f"Field {field_name} not available in this model")

        if field_name in self.model_original:
            return self.model_original[field_name]

        current_value = getattr(self, field_name)
        return self.model_restore_value(current_value)
>>>>>>> 463c551e

    # pydantic 2.0 only methods

    if PYDANTIC_V2:
        @classmethod
        def model_construct(cls: Type["Model"], *args: Any, **kwargs: Any) -> "Model":
            """Construct an unvalidated instance"""

            m = cast("Model", super().model_construct(*args, **kwargs))
            m.model_reset_changed()
            return m

        def model_post_init(self, __context: Any) -> None:
            super().model_post_init(__context)
            self.model_reset_changed()

        def model_copy(
            self: "Model",
            *,
            update: Optional[Dict[str, Any]] = None,
            deep: bool = False,
        ) -> "Model":
            clone = cast(
                "Model",
                super().model_copy(
                    update=update,
                    deep=deep,
                ),
            )
            object.__setattr__(clone, "model_original", self.model_original.copy())
            object.__setattr__(clone, "model_self_changed_fields", self.model_self_changed_fields.copy())
            object.__setattr__(clone, "model_changed_markers", self.model_changed_markers.copy())
            return clone

        def model_dump(
            self,
            *,
            mode: Union[Literal['json', 'python'], str] = 'python',
            include: "IncEx" = None,
            exclude: "IncEx" = None,
            by_alias: bool = False,
            exclude_unset: bool = False,
            exclude_defaults: bool = False,
            exclude_none: bool = False,
            exclude_unchanged: bool = False,
            round_trip: bool = False,
            warnings: bool = True,
        ) -> Dict[str, Any]:
            """
            Generate a dictionary representation of the model, optionally specifying
            which fields to include or exclude.

            Extends normal pydantic method to also allow to use `exclude_unchanged`.
            """

            return super().model_dump(
                **self._get_changed_export_includes(
                    mode=mode,
                    include=include,
                    exclude=exclude,
                    by_alias=by_alias,
                    exclude_unset=exclude_unset,
                    exclude_defaults=exclude_defaults,
                    exclude_none=exclude_none,
                    exclude_unchanged=exclude_unchanged,
                    round_trip=round_trip,
                    warnings=warnings,
                ),
            )

        def model_dump_json(
            self,
            *,
            indent: Optional[int] = None,
            include: "IncEx" = None,
            exclude: "IncEx" = None,
            by_alias: bool = False,
            exclude_unset: bool = False,
            exclude_defaults: bool = False,
            exclude_none: bool = False,
            exclude_unchanged: bool = False,
            round_trip: bool = False,
            warnings: bool = True,
        ) -> str:
            """
            Generates a JSON representation of the model using Pydantic's `to_json`
            method.

            Extends normal pydantic method to also allow to use `exclude_unchanged`.
            """

            return super().model_dump_json(
                **self._get_changed_export_includes(
                    indent=indent,
                    include=include,
                    exclude=exclude,
                    by_alias=by_alias,
                    exclude_unset=exclude_unset,
                    exclude_defaults=exclude_defaults,
                    exclude_none=exclude_none,
                    exclude_unchanged=exclude_unchanged,
                    round_trip=round_trip,
                    warnings=warnings,
                ),
            )

    # Compatibility for pydantic 2.0 compatibility methods to support pydantic 1.0 migration 🙈

    def copy(
        self: "Model",
        *,
        include: "Union[AbstractSetIntStr, MappingIntStrAny, None]" = None,
        exclude: "Union[AbstractSetIntStr, MappingIntStrAny, None]" = None,
        update: Optional[Dict[str, Any]] = None,
        deep: bool = False,
    ) -> "Model":
        warnings.warn(
            "copy(...) is deprecated even in pydantic v2, use model_copy(...) instead",
            DeprecationWarning,
            stacklevel=2,
        )
        clone = cast(
            "Model",
            super().copy(
                include=include,
                exclude=exclude,
                update=update,
                deep=deep,
            ),
        )
        object.__setattr__(clone, "model_original", self.model_original.copy())
        object.__setattr__(clone, "model_self_changed_fields", self.model_self_changed_fields.copy())
        object.__setattr__(clone, "model_changed_markers", self.model_changed_markers.copy())
        return clone

    if PYDANTIC_V2:
        # The following methods are SLIGHTLY different fpr v1 and v2, so we need to keep
        # them separate

        def dict(
            self,
            *,
            include: Optional[Union['AbstractSetIntStr', 'MappingIntStrAny']] = None,
            exclude: Optional[Union['AbstractSetIntStr', 'MappingIntStrAny']] = None,
            by_alias: bool = False,
            exclude_unset: bool = False,
            exclude_defaults: bool = False,
            exclude_none: bool = False,
            exclude_unchanged: bool = False,
        ) -> Dict[str, Any]:
            """
            Generate a dictionary representation of the model, optionally
            specifying which fields to include or exclude.
            """

            return super().dict(
                **self._get_changed_export_includes(
                    include=include,
                    exclude=exclude,
                    by_alias=by_alias,
                    exclude_unset=exclude_unset,
                    exclude_defaults=exclude_defaults,
                    exclude_none=exclude_none,
                    exclude_unchanged=exclude_unchanged,
                ),
            )

        def json(
            self,
            include: Optional[Union['AbstractSetIntStr', 'MappingIntStrAny']] = None,
            exclude: Optional[Union['AbstractSetIntStr', 'MappingIntStrAny']] = None,
            by_alias: bool = False,
            exclude_unset: bool = False,
            exclude_defaults: bool = False,
            exclude_none: bool = False,
            exclude_unchanged: bool = False,
            **dumps_kwargs: Any,
        ) -> str:
            """
            Generate a JSON representation of the model, `include` and `exclude`
            arguments as per `dict()`.
            """

            return super().json(
                **self._get_changed_export_includes(
                    include=include,
                    exclude=exclude,
                    by_alias=by_alias,
                    exclude_unset=exclude_unset,
                    exclude_defaults=exclude_defaults,
                    exclude_none=exclude_none,
                    exclude_unchanged=exclude_unchanged,
                    **dumps_kwargs,
                ),
            )

    # Compatibility methods for pydantic v1

    if PYDANTIC_V1:  # pragma: no cover
        @classmethod
        def construct(cls: Type["Model"], *args: Any, **kwargs: Any) -> "Model":
            """Construct an unvalidated instance"""

            m = cast("Model", super().construct(*args, **kwargs))
            m.model_reset_changed()
            return m

        def _copy_and_set_values(
            self: "Model",
            values: 'DictStrAny',
            fields_set: 'SetStr',
            *,
            deep: bool,
        ) -> "Model":
            """
            Return a copy of the model instance, will be used in copy() (among others).
            """

            clone = cast(
                "Model",
                super()._copy_and_set_values(
                    values,
                    fields_set,
                    deep=deep,
                ),
            )
            object.__setattr__(clone, "model_original", self.model_original.copy())
            object.__setattr__(clone, "model_self_changed_fields", self.model_self_changed_fields.copy())
            object.__setattr__(clone, "model_changed_markers", self.model_changed_markers.copy())
            return clone

        def dict(  # type: ignore[misc]
            self,
            *,
            include: Optional[Union['AbstractSetIntStr', 'MappingIntStrAny']] = None,
            exclude: Optional[Union['AbstractSetIntStr', 'MappingIntStrAny']] = None,
            by_alias: bool = False,
            skip_defaults: Optional[bool] = None,
            exclude_unset: bool = False,
            exclude_defaults: bool = False,
            exclude_none: bool = False,
            exclude_unchanged: bool = False,
        ) -> Dict[str, Any]:
            """
            Generate a dictionary representation of the model, optionally
            specifying which fields to include or exclude.
            """

            return super().dict(
                **self._get_changed_export_includes(
                    include=include,
                    exclude=exclude,
                    by_alias=by_alias,
                    skip_defaults=skip_defaults,
                    exclude_unset=exclude_unset,
                    exclude_defaults=exclude_defaults,
                    exclude_none=exclude_none,
                    exclude_unchanged=exclude_unchanged,
                ),
            )

        def json(  # type: ignore[misc]
            self,
            include: Optional[Union['AbstractSetIntStr', 'MappingIntStrAny']] = None,
            exclude: Optional[Union['AbstractSetIntStr', 'MappingIntStrAny']] = None,
            by_alias: bool = False,
            skip_defaults: Optional[bool] = None,
            exclude_unset: bool = False,
            exclude_defaults: bool = False,
            exclude_none: bool = False,
            exclude_unchanged: bool = False,
            encoder: Optional[Callable[[Any], Any]] = None,
            models_as_dict: bool = True,
            **dumps_kwargs: Any,
        ) -> str:
            """
            Generate a JSON representation of the model, `include` and `exclude`
            arguments as per `dict()`.
            """

            return super().json(
                **self._get_changed_export_includes(
                    include=include,
                    exclude=exclude,
                    by_alias=by_alias,
                    skip_defaults=skip_defaults,
                    exclude_unset=exclude_unset,
                    exclude_defaults=exclude_defaults,
                    exclude_none=exclude_none,
                    exclude_unchanged=exclude_unchanged,
                    encoder=encoder,
                    models_as_dict=models_as_dict,
                    **dumps_kwargs,
                ),
            )

    # Compatibility methods for older versions of pydantic-changedetect

    def reset_changed(self) -> None:
        warnings.warn(
            "reset_changed() is deprecated, use model_reset_changed() instead",
            DeprecationWarning,
            stacklevel=2,
        )
        self.model_reset_changed()

    @property
    def __original__(self) -> Dict[str, Any]:
        warnings.warn(
            "__original__ is deprecated, use model_original instead",
            DeprecationWarning,
            stacklevel=2,
        )
        return self.model_original

    @property
    def __self_changed_fields__(self) -> Set[str]:
        warnings.warn(
            "__self_changed_fields__ is deprecated, use model_self_changed_fields instead",
            DeprecationWarning,
            stacklevel=2,
        )
        return self.model_self_changed_fields

    @property
    def __changed_fields__(self) -> Set[str]:
        warnings.warn(
            "__changed_fields__ is deprecated, use model_changed_fields instead",
            DeprecationWarning,
            stacklevel=2,
        )
        return self.model_changed_fields

    @property
    def __changed_fields_recursive__(self) -> Set[str]:
        warnings.warn(
            "__changed_fields_recursive__ is deprecated, use model_changed_fields_recursive instead",
            DeprecationWarning,
            stacklevel=2,
        )
        return self.model_changed_fields_recursive

    @property
    def has_changed(self) -> bool:
        warnings.warn(
            "has_changed is deprecated, use model_has_changed instead",
            DeprecationWarning,
            stacklevel=2,
        )
        return self.model_has_changed

    @overload
    def set_changed(self, *fields: str) -> None: ...

    @overload
    def set_changed(self, field: str, /, *, original: Any = NO_VALUE) -> None: ...

    def set_changed(self, *fields: str, original: Any = NO_VALUE) -> None:
        warnings.warn(
            "set_changed(...) is deprecated, use model_set_changed(...) instead",
            DeprecationWarning,
            stacklevel=2,
        )
        self.model_set_changed(*fields, original=original)<|MERGE_RESOLUTION|>--- conflicted
+++ resolved
@@ -273,33 +273,8 @@
                 kwargs["include"] = set(changed_fields)
         return kwargs
 
-<<<<<<< HEAD
-    # Changed markers
-
-    def model_mark_changed(self, marker: str) -> None:
-        """
-        Add marker for something being changed.
-
-        Markers can be used to keep information about things being changed outside
-        the model scope, but related to the model itself. This could for example
-        be a marker for related objects being added/updated/removed.
-        """
-
-        self.model_changed_markers.add(marker)
-
-    def model_unmark_changed(self, marker: str) -> None:
-        """Remove one changed marker."""
-
-        self.model_changed_markers.discard(marker)
-
-    def model_has_changed_marker(
-        self,
-        marker: str,
-    ) -> bool:
-        """Check whether one changed marker is set."""
-
-        return marker in self.model_changed_markers
-=======
+    # Restore model/value state
+
     @classmethod
     def model_restore_value(cls, value: Any, /) -> Any:
         """
@@ -361,7 +336,32 @@
 
         current_value = getattr(self, field_name)
         return self.model_restore_value(current_value)
->>>>>>> 463c551e
+
+    # Changed markers
+
+    def model_mark_changed(self, marker: str) -> None:
+        """
+        Add marker for something being changed.
+
+        Markers can be used to keep information about things being changed outside
+        the model scope, but related to the model itself. This could for example
+        be a marker for related objects being added/updated/removed.
+        """
+
+        self.model_changed_markers.add(marker)
+
+    def model_unmark_changed(self, marker: str) -> None:
+        """Remove one changed marker."""
+
+        self.model_changed_markers.discard(marker)
+
+    def model_has_changed_marker(
+        self,
+        marker: str,
+    ) -> bool:
+        """Check whether one changed marker is set."""
+
+        return marker in self.model_changed_markers
 
     # pydantic 2.0 only methods
 
